--- conflicted
+++ resolved
@@ -167,19 +167,11 @@
    int open(const hash::t_sha1 &id) {
       const string lpath = cached_name(id);
 #ifdef FUSE_CLIENT
-<<<<<<< HEAD
-      int result = ::open(lpath.c_str(), O_RDONLY | O_DIRECT | O_NOATIME, 0);
-#else
-      int result = ::open(lpath.c_str(), O_RDONLY | O_NOATIME, 0);
-#endif
-      
-=======
      int result = ::open(lpath.c_str(), O_RDONLY | O_DIRECT | O_NOATIME, 0);
 #else
      int result = ::open(lpath.c_str(), O_RDONLY | O_NOATIME, 0);
 #endif
 
->>>>>>> d57876b9
       if (result >= 0) pmesg(D_CACHE, "hit %s", lpath.c_str());
       else pmesg(D_CACHE, "miss %s (%d)", lpath.c_str(), result);
 
