--- conflicted
+++ resolved
@@ -310,11 +310,7 @@
 		# We do not (yet) have a recipe for localizing private symbols
 		# in Mac OS X, so skip that step on Mac
 		set (LIBCVMFS_PUBLIC_SYMS "-public" "${CMAKE_CURRENT_SOURCE_DIR}/libcvmfs_public_syms.txt")
-<<<<<<< HEAD
-	endif (MACOSX)
-=======
 	endif (NOT MACOSX)
->>>>>>> 20377b5b
 
 	add_custom_command(
 		OUTPUT libcvmfs.a
@@ -395,11 +391,7 @@
 
 if (BUILD_LIBCVMFS)
 	install (
-<<<<<<< HEAD
 		FILES			libcvmfs.a
-=======
-		FILES			${CMAKE_CURRENT_BINARY_DIR}/libcvmfs.a
->>>>>>> 20377b5b
 		DESTINATION		lib
 	)
 	install (
